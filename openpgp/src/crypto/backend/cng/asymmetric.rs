--- conflicted
+++ resolved
@@ -788,7 +788,60 @@
 {
     /// Creates a new OpenPGP secret key packet for an existing RSA key.
     ///
-<<<<<<< HEAD
+    /// The ECDH key will use hash algorithm `hash` and symmetric
+    /// algorithm `sym`.  If one or both are `None` secure defaults
+    /// will be used.  The key will have its creation date set to
+    /// `ctime` or the current time if `None` is given.
+    pub fn import_secret_cv25519<H, S, T>(
+        private_key: &[u8],
+        hash: H,
+        sym: S,
+        ctime: T,
+    ) -> Result<Self>
+    where
+        H: Into<Option<HashAlgorithm>>,
+        S: Into<Option<SymmetricAlgorithm>>,
+        T: Into<Option<SystemTime>>,
+    {
+        use cng::asymmetric::{AsymmetricAlgorithm, AsymmetricAlgorithmId, Ecdh, Private};
+        use cng::asymmetric::{AsymmetricKey, Export};
+        use cng::asymmetric::ecc::{Curve25519, NamedCurve};
+
+        let provider = AsymmetricAlgorithm::open(
+            AsymmetricAlgorithmId::Ecdh(NamedCurve::Curve25519)
+        )?;
+        let key = AsymmetricKey::<Ecdh<Curve25519>, Private>::import_from_parts(
+            &provider,
+            private_key
+        )?;
+        let blob = key.export()?;
+
+        // Mark MPI as compressed point with 0x40 prefix. See
+        // https://tools.ietf.org/html/draft-ietf-openpgp-rfc4880bis-07#section-13.2.
+        let mut public = [0u8; 1 + CURVE25519_SIZE];
+        public[0] = 0x40;
+        public[1..].copy_from_slice(blob.x());
+
+        // Reverse the scalar.  See
+        // https://lists.gnupg.org/pipermail/gnupg-devel/2018-February/033437.html.
+        let mut private = blob.d().to_vec();
+        private.reverse();
+
+        Self::with_secret(
+            ctime.into().unwrap_or_else(crate::now),
+            PublicKeyAlgorithm::ECDH,
+            mpi::PublicKey::ECDH {
+                curve: Curve::Cv25519,
+                hash: hash.into().unwrap_or(HashAlgorithm::SHA512),
+                sym: sym.into().unwrap_or(SymmetricAlgorithm::AES256),
+                q: mpi::MPI::new(&public),
+            },
+            mpi::SecretKeyMaterial::ECDH { scalar: private.into() }.into()
+        )
+    }
+
+    /// Creates a new OpenPGP secret key packet for an existing Ed25519 key.
+    ///
     /// The key will have it's creation date set to `ctime` or the current time
     /// if `None` is given.
     pub fn import_secret_ed25519<T>(private_key: &[u8], ctime: T) -> Result<Self>
@@ -867,11 +920,6 @@
     /// The RSA key will use public exponent `e` and modulo `n`. The key will
     /// have it's creation date set to `ctime` or the current time if `None`
     /// is given.
-=======
-    /// The RSA key will use the secret exponent `d`, derived from the
-    /// secret primes `p` and `q`.  The key will have its creation
-    /// date set to `ctime` or the current time if `None` is given.
->>>>>>> 05e6707a
     pub fn import_secret_rsa<T>(d: &[u8], p: &[u8], q: &[u8], ctime: T) -> Result<Self>
     where
         T: Into<Option<SystemTime>>,
